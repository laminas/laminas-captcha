--- conflicted
+++ resolved
@@ -2,7 +2,6 @@
 
 All notable changes to this project will be documented in this file, in reverse chronological order by release.
 
-<<<<<<< HEAD
 ## 2.6.0 - TBD
 
 ### Added
@@ -21,10 +20,7 @@
 
 - Nothing.
 
-## 2.5.3 - TBD
-=======
 ## 2.5.3 - 2016-02-22
->>>>>>> b693ac0b
 
 ### Added
 
